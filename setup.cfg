[metadata]
name = graspologic
<<<<<<< HEAD
version = 0.3.1
=======
version = 1.0.0
>>>>>>> 4c661796

description = A set of python modules for graph statistics
long_description = file: README.md
long_description_content_type = text/markdown
author = Eric Bridgeford, Jaewon Chung, Benjamin Pedigo, Bijan Varjavand
author_email = j1c@jhu.edu
maintainer = Dax Pryce
maintainer_email = daxpryce@microsoft.com
url = https://github.com/microsoft/graspologic
license = MIT
classifiers =
    Development Status :: 3 - Alpha
    Intended Audience :: Science/Research
    Topic :: Scientific/Engineering :: Mathematics
    License :: OSI Approved :: MIT License
    Programming Language :: Python :: 3
    Programming Language :: Python :: 3.6
    Programming Language :: Python :: 3.7
    Programming Language :: Python :: 3.8
    Programming Language :: Python :: 3.9
    Programming Language :: Python :: 3.10

[options]
packages = find:
include_package_data = True
install_requires =
    anytree>=2.8.0
    beartype>=0.9.0
    gensim>=4.0.0
    graspologic-native>=1.1.1
    hyppo>=0.2.2
    joblib>=0.17.0  # Older versions of joblib cause issue #806.  Transitive dependency of hyppo.
    matplotlib>=3.0.0,!=3.3.*
    networkx>=2.1
    numpy>=1.8.1
    POT>=0.7.0
    seaborn>= 0.11.0
    scikit-learn>=0.22.0
    scipy>=1.4.0
    umap-learn>=0.4.6

[options.packages.find]
exclude =
    tests

[options.extras_require]
dev =
     black
     ipykernel>=5.1.0
     ipython>=7.4.0
     isort>=5.9.3
     mypy>=0.910
     nbsphinx>=0.8.7
     numpydoc>=1.1.0
     pandoc>=1.1.0
     pytest>=6.2.5
     pytest-cov>=3.0.0
     sphinx>=4.2.0
     sphinxcontrib-rawfiles>=0.1.1
     sphinx-rtd-theme>=1.0.0
     testfixtures>=6.18.3
<|MERGE_RESOLUTION|>--- conflicted
+++ resolved
@@ -1,10 +1,6 @@
 [metadata]
 name = graspologic
-<<<<<<< HEAD
-version = 0.3.1
-=======
 version = 1.0.0
->>>>>>> 4c661796
 
 description = A set of python modules for graph statistics
 long_description = file: README.md
