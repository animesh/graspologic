--- conflicted
+++ resolved
@@ -739,11 +739,7 @@
     inds_intersection = reduce(np.intersect1d, inds_by_graph)
     new_graphs: List[GraphRepresentation] = []
     for graph in graphs:
-<<<<<<< HEAD
         if isinstance(graph, (np.ndarray, csr_matrix)):
-=======
-        if isinstance(graph, np.ndarray):
->>>>>>> 690de9b6
             lcc = graph[inds_intersection, :][:, inds_intersection]
         elif isinstance(graph, nx.Graph):
             lcc = graph.subgraph(inds_intersection).copy()
