#!/usr/bin/env python

# embed.py
# Created by Eric Bridgeford on 2018-09-07.
# Email: ebridge2@jhu.edu
# Copyright (c) 2018. All rights reserved.

import numpy as np
import networkx as nx
from abc import abstractmethod
from graphstats.utils import import_graph, is_symmetric
from .svd import selectSVD
from .lpm import LatentPosition


class BaseEmbed:
<<<<<<< HEAD
	"""
	A base class for embedding methods.
	"""
	def __init__(self, method=selectSVD, *args, **kwargs):
		"""
		A class for embedding a graph.
=======
    """
    A base class for embedding a graph.

    Parameters
    ----------
    method: object (default selectSVD)
        the method to use for dimensionality reduction.
    args: list, optional (default None)
        options taken by the desired embedding method as arguments.
    kwargs: dict, optional (default None)
        options taken by the desired embedding method as key-worded
        arguments.
>>>>>>> eb830a19

    See Also
    --------
    graphstats.embed.svd.SelectSVD, graphstats.embed.svd.selectDim
    """

    def __init__(self, method=selectSVD, *args, **kwargs):
        self.method = method
        self.args = args
        self.kwargs = kwargs

    def _reduce_dim(self, A):
        """
        A function that reduces the dimensionality of an adjacency matrix
        using the desired embedding method.

        Parameters
        ----------
        A: {array-like}, shape (n_vertices, n_vertices)
            the adjacency matrix to embed.
        """
        X, Y, s = self.method(A, *self.args, **self.kwargs)
        if is_symmetric(A):
            Y = X.copy()
        self.lpm = LatentPosition(X, Y, s)

<<<<<<< HEAD
	@abstractmethod
	def fit(self, graph):
		"""
		A method for embedding.
=======
    @abstractmethod
    def fit(self, graph):
        """
        A method for embedding.
>>>>>>> eb830a19

        Parameters
        ----------
        graph: object

        Returns
        -------
        lpm : LatentPosition object
            Contains X (the estimated latent positions), Y (same as X if input is
            undirected graph, or right estimated positions if directed graph), and d.

        See Also
        --------
        import_graph, LatentPosition
        """
        # call self._reduce_dim(A) from your respective embedding technique.
        # import graph(s) to an adjacency matrix using import_graph function
        # here

        return self.lpm<|MERGE_RESOLUTION|>--- conflicted
+++ resolved
@@ -14,14 +14,6 @@
 
 
 class BaseEmbed:
-<<<<<<< HEAD
-	"""
-	A base class for embedding methods.
-	"""
-	def __init__(self, method=selectSVD, *args, **kwargs):
-		"""
-		A class for embedding a graph.
-=======
     """
     A base class for embedding a graph.
 
@@ -34,7 +26,6 @@
     kwargs: dict, optional (default None)
         options taken by the desired embedding method as key-worded
         arguments.
->>>>>>> eb830a19
 
     See Also
     --------
@@ -61,17 +52,10 @@
             Y = X.copy()
         self.lpm = LatentPosition(X, Y, s)
 
-<<<<<<< HEAD
-	@abstractmethod
-	def fit(self, graph):
-		"""
-		A method for embedding.
-=======
     @abstractmethod
     def fit(self, graph):
         """
         A method for embedding.
->>>>>>> eb830a19
 
         Parameters
         ----------
